/*
Copyright 2019 Adobe. All rights reserved.
This file is licensed to you under the Apache License, Version 2.0 (the "License");
you may not use this file except in compliance with the License. You may obtain a copy
of the License at http://www.apache.org/licenses/LICENSE-2.0

Unless required by applicable law or agreed to in writing, software distributed under
the License is distributed on an "AS IS" BASIS, WITHOUT WARRANTIES OR REPRESENTATIONS
OF ANY KIND, either express or implied. See the License for the specific language
governing permissions and limitations under the License.
*/

import {
  createUUID,
  DECISIONING_ENGINE_NOT_READY,
  DEFAULT_GLOBAL_MBOX,
  EMPTY_REQUEST,
  DECISIONING_METHOD,
  isDefined,
  isUndefined,
  requiresDecisioningEngine
} from "@adobe/target-tools";

import {
  AnalyticsRequestFromJSON,
  AudienceManagerFromJSON,
  AuthenticatedState,
  ChannelType,
  Configuration,
  ContextFromJSON,
  CustomerIdFromJSON,
  DeliveryAPIApi,
  DeliveryRequestFromJSON,
  ExecuteRequestFromJSON,
  ExperienceCloudFromJSON,
  LoggingType,
  MboxRequestFromJSON,
  MetricType,
  NotificationFromJSON,
  PrefetchRequestFromJSON,
  PropertyFromJSON,
  RequestDetailsFromJSON,
  TraceFromJSON,
  ViewRequestFromJSON,
  VisitorIdFromJSON
} from "@adobe/target-tools/delivery-api-client";

import { Messages } from "./messages";
import {
  createTargetCookie,
  DEVICE_ID_COOKIE,
  LOCATION_HINT_COOKIE,
  SESSION_ID_COOKIE
} from "./cookies";

import { version } from "../package.json";

import {
  executeSendBeacon,
  flatten,
  getTimezoneOffset,
  isBeaconSupported,
  isEmptyArray,
  isEmptyObject,
  isEmptyString,
  isNonEmptyArray,
  isNonEmptyObject,
  isNonEmptyString,
  isNumber,
  isObject,
  removeEmptyKeys
} from "./utils";

const SCHEME = {
  HTTP: "http://",
  HTTPS: "https://"
};
const AUTH_STATE = {
  0: AuthenticatedState.Unknown,
  1: AuthenticatedState.Authenticated,
  2: AuthenticatedState.LoggedOut
};
const EDGE_CLUSTER_PREFIX = "mboxedge";
const HOST = "tt.omtrdc.net";
const SESSION_ID_MAX_AGE = 1860;
const DEVICE_ID_MAX_AGE = 63244800;
const LOCATION_HINT_MAX_AGE = 1860;

DeliveryAPIApi.prototype.decisioningMethod = DECISIONING_METHOD.SERVER_SIDE;

export function extractClusterFromDeviceId(id) {
  if (isEmptyString(id)) {
    return null;
  }

  const parts = id.split(".");

  if (parts.length !== 2 || !parts[1]) {
    return null;
  }

  const nodeDetails = parts[1].split("_");

  if (nodeDetails.length !== 2 || !nodeDetails[0]) {
    return null;
  }

  return nodeDetails[0];
}

export function getCluster(deviceId, cluster) {
  return extractClusterFromDeviceId(deviceId) || cluster;
}

export function getDeviceId(cookies) {
  const cookie = cookies[DEVICE_ID_COOKIE] || {};
  const { value } = cookie;

  if (isEmptyString(value)) {
    return undefined;
  }

  return value;
}

export function getSessionId(cookies, userSessionId, uuidMethod = createUUID) {
  const cookie = cookies[SESSION_ID_COOKIE] || {};
  const { value } = cookie;

  if (isNonEmptyString(value)) {
    return value;
  }

  if (userSessionId) {
    return userSessionId;
  }

  return uuidMethod();
}

export function getTargetHost(serverDomain, cluster, client, secure) {
  const schemePrefix = secure === false ? SCHEME.HTTP : SCHEME.HTTPS;

  if (isNonEmptyString(cluster)) {
    return `${schemePrefix}${EDGE_CLUSTER_PREFIX}${cluster}.${HOST}`;
  }

  if (isNonEmptyString(serverDomain)) {
    return `${schemePrefix}${serverDomain}`;
  }

  return `${schemePrefix}${client}.${HOST}`;
}

export function createHeaders(uuidMethod = createUUID) {
  return {
    "Content-Type": "application/json",
    "X-EXC-SDK": "AdobeTargetNode",
    "X-EXC-SDK-Version": version,
    "X-Request-Id": uuidMethod()
  };
}

function getMarketingCloudVisitorId(visitor) {
  const visitorValues = visitor.getVisitorValues();
  const { MCMID } = visitorValues;

  return MCMID;
}

function getVisitorCustomerIds(visitor) {
  const visitorState = visitor.getState();
  const firstOrganizationState = visitorState[Object.keys(visitorState)[0]];

  return firstOrganizationState.customerIDs;
}

function getCustomerIds(customerIds, visitor) {
  const visitorCustomerIds = getVisitorCustomerIds(visitor);
  if (isEmptyObject(visitorCustomerIds)) {
    return customerIds;
  }

  const convertedIds = Object.keys(visitorCustomerIds).reduce((acc, key) => {
    const value = visitorCustomerIds[key];

    if (value) {
      let item;

      if (isObject(value)) {
        item = CustomerIdFromJSON({
          id: value.id || undefined,
          integrationCode: key || undefined,
          authenticatedState: AUTH_STATE[value.authState] || undefined
        });
      } else {
        item = CustomerIdFromJSON({
          id: value,
          integrationCode: key || undefined,
          authenticatedState: AUTH_STATE["0"]
        });
      }

      acc.push(item);
    }

    return acc;
  }, []);

  if (!convertedIds.length) {
    return customerIds;
  }

  return convertedIds.concat(customerIds || []);
}

export function createVisitorId(id = {}, options) {
  const { deviceId, visitor } = options;
  const {
    tntId = deviceId,
    thirdPartyId,
    marketingCloudVisitorId = getMarketingCloudVisitorId(visitor),
    customerIds
  } = id;

  const mergedCustomerIds = getCustomerIds(customerIds, visitor);

  const result = VisitorIdFromJSON({
    tntId: isNonEmptyString(tntId) ? tntId : undefined,
    thirdPartyId: isNonEmptyString(thirdPartyId) ? thirdPartyId : undefined,
    marketingCloudVisitorId: isNonEmptyString(marketingCloudVisitorId)
      ? marketingCloudVisitorId
      : undefined,
    customerIds: isNonEmptyArray(mergedCustomerIds)
      ? mergedCustomerIds
      : undefined
  });

  return isNonEmptyObject(result) ? result : undefined;
}

function createContext(context = {}) {
  const result = ContextFromJSON({
    timeOffsetInMinutes: getTimezoneOffset(),
    ...context
  });

  if (Object.keys(ChannelType).includes(result.channel)) {
    return context;
  }
  result.channel = ChannelType.Web;

  return result;
}

function isCurrentSupplementalDataID(supplementalDataId, visitor) {
  const visitorState = visitor.getState();
  const firstOrganizationState = visitorState[Object.keys(visitorState)[0]];
  return (
    isNonEmptyObject(firstOrganizationState.sdid) &&
    firstOrganizationState.sdid.supplementalDataIDCurrent === supplementalDataId
  );
}

function createSupplementalDataId(analytics, options) {
  const { visitor, consumerId = DEFAULT_GLOBAL_MBOX } = options;
  const { supplementalDataId } = analytics;

  if (isCurrentSupplementalDataID(supplementalDataId, visitor)) {
    return supplementalDataId;
  }

  return visitor.getSupplementalDataID(consumerId);
}

function createAnalytics(analytics = {}, options) {
  return AnalyticsRequestFromJSON({
    logging: isNonEmptyString(analytics.logging)
      ? analytics.logging
      : LoggingType.ServerSide,
    supplementalDataId: createSupplementalDataId(analytics, options),
    trackingServer: isNonEmptyString(analytics.trackingServer)
      ? analytics.trackingServer
      : undefined,
    trackingServerSecure: isNonEmptyString(analytics.trackingServerSecure)
      ? analytics.trackingServerSecure
      : undefined
  });
}

function getLocationHint(locationHintString) {
  const hintNumber = parseInt(locationHintString, 10);
  return !isNaN(hintNumber) ? hintNumber : undefined; // eslint-disable-line no-restricted-globals
}

function createAudienceManager(audienceManager = {}, options) {
  const { visitor } = options;
  const visitorValues = visitor.getVisitorValues() || {};
  const {
    locationHint = getLocationHint(visitorValues.MCAAMLH),
    blob = visitorValues.MCAAMB
  } = audienceManager;

  const result = AudienceManagerFromJSON({
    locationHint,
    blob
  });

  return isNonEmptyObject(result) ? result : undefined;
}

function createExperienceCloud(experienceCloud = {}, options) {
  const { analytics, audienceManager } = experienceCloud;

  const createdAudienceManager = createAudienceManager(
    audienceManager,
    options
  );

  return ExperienceCloudFromJSON({
    analytics: createAnalytics(analytics, options),
    audienceManager: createdAudienceManager || undefined
  });
}

const validMbox = (mbox, logger) => {
  const result = isNonEmptyObject(mbox) && isNonEmptyString(mbox.name);
  if (!result) {
    logger.error(Messages.MBOX_INVALID, mbox);
  }
  return result;
};

function createMboxes(mboxes, logger) {
  if (isEmptyArray(mboxes)) {
    return undefined;
  }
  const resultMboxes = mboxes
    .filter(mbox => validMbox(mbox, logger))
    .map((mbox, index) => {
      const result = MboxRequestFromJSON(mbox);
      result.name = mbox.name;

      if (isNumber(mbox.index)) {
        result.index = mbox.index;
      } else {
        result.index = index;
      }

      return result;
    });

  return isNonEmptyArray(resultMboxes) ? resultMboxes : undefined;
}

function createViews(views) {
  if (isEmptyArray(views)) {
    return undefined;
  }
  const resultViews = views.map(view => {
    const result = ViewRequestFromJSON(view);

    if (isNonEmptyString(view.name)) {
      result.name = view.name;
    }

    if (isNonEmptyString(view.key)) {
      result.key = view.key;
    }

    return result;
  });

  return isNonEmptyArray(resultViews) ? resultViews : undefined;
}

function createExecute(execute, logger) {
  if (isEmptyObject(execute)) {
    return undefined;
  }

  const { pageLoad, mboxes } = execute;

  if (!isObject(pageLoad) && isEmptyArray(mboxes)) {
    return undefined;
  }

  return new ExecuteRequestFromJSON({
    pageLoad: isObject(pageLoad) ? RequestDetailsFromJSON(pageLoad) : undefined,
    mboxes: isNonEmptyArray(mboxes) ? createMboxes(mboxes, logger) : undefined
  });
}

function createPrefetch(prefetch, logger) {
  if (isEmptyObject(prefetch)) {
    return undefined;
  }

  const { pageLoad, views, mboxes } = prefetch;

  if (!isObject(pageLoad) && isEmptyArray(views) && isEmptyArray(mboxes)) {
    return undefined;
  }

  return PrefetchRequestFromJSON({
    pageLoad: isObject(pageLoad) ? RequestDetailsFromJSON(pageLoad) : undefined,
    views: isNonEmptyArray(views) ? createViews(views) : undefined,
    mboxes: isNonEmptyArray(mboxes) ? createMboxes(mboxes, logger) : undefined
  });
}

const validNotification = (notification, logger) => {
  const result =
    isNonEmptyObject(notification) &&
    isNonEmptyString(notification.id) &&
    isNumber(notification.timestamp) &&
    Object.values(MetricType).includes(notification.type);
  if (!result) {
    logger.error(Messages.NOTIFICATION_INVALID, notification);
  }
  return result;
};

function createNotifications(notifications, logger) {
  if (isEmptyArray(notifications)) {
    return undefined;
  }

  const resultNotifications = notifications
    .filter(notification => validNotification(notification, logger))
    .map(notification => {
      const {
        id,
        type,
        timestamp,
        impressionId,
        tokens,
        mbox,
        view
      } = notification;
      const result = NotificationFromJSON(notification);

      result.id = id;
      result.type = type;
      result.timestamp = timestamp;

      if (isNonEmptyString(impressionId)) {
        result.impressionId = impressionId;
      }

      if (isNonEmptyArray(tokens)) {
        result.tokens = tokens;
      }

      if (isNonEmptyObject(mbox)) {
        result.mbox = mbox;
      }

      if (isNonEmptyObject(view)) {
        result.view = view;
      }

      return result;
    });

  return isNonEmptyArray(resultNotifications) ? resultNotifications : undefined;
}

function createProperty(property = {}) {
  const { token } = property;

  if (isNonEmptyString(token)) {
    return PropertyFromJSON(property);
  }

  return undefined;
}

/**
 *
 * @param requestParam
 * @param options
 * @return { import("@adobe/target-tools/delivery-api-client/models/DeliveryRequest").DeliveryRequest }
 */
export function createDeliveryRequest(requestParam, options) {
  const { logger, uuidMethod = createUUID } = options;

  const result = DeliveryRequestFromJSON({
    requestId: uuidMethod(),
    environmentId: options.environmentId,
    organizationId: options.organizationId,
    ...requestParam
  });

  result.id = createVisitorId(result.id, options);
  result.property = createProperty(result.property);
  result.trace = TraceFromJSON(result.trace);
  result.context = createContext(result.context);
  result.experienceCloud = createExperienceCloud(
    result.experienceCloud,
    options
  );

  result.execute = createExecute(result.execute, logger);
  result.prefetch = createPrefetch(result.prefetch, logger);
  result.notifications = createNotifications(result.notifications, logger);

  removeEmptyKeys(result);

  return result;
}

/**
 *
 * @param fetchApi
 * @param host
 * @param headers
 * @param timeout
 * @return { import("@adobe/target-tools/delivery-api-client/runtime").Configuration }
 */
export function createConfiguration(fetchApi, host, headers, timeout) {
  return new Configuration({
    basePath: host,
    fetchApi,
    headers,
    timeout
  });
}

function createLocalDeliveryApi(
  decisioningEngine,
  visitor,
  targetLocationHint
) {
  return {
    // eslint-disable-next-line no-unused-vars
    execute: (organizationId, sessionId, deliveryRequest, atjsVersion) => {
      if (isUndefined(decisioningEngine)) {
        return Promise.reject(new Error(DECISIONING_ENGINE_NOT_READY));
      }

      return decisioningEngine.getOffers({
        targetLocationHint,
        request: deliveryRequest,
        sessionId,
        visitor
      });
    },
    decisioningMethod: DECISIONING_METHOD.ON_DEVICE
  };
}

function createBeaconDeliveryApi(configuration) {
  return {
    execute: (organizationId, sessionId, deliveryRequest, atjsVersion) => {
      const query = {
<<<<<<< HEAD
        organizationId,
=======
        imsOrgId: organizationId,
>>>>>>> 440a18c7
        sessionId
      };

      if (isDefined(configuration.version)) {
        query.version = atjsVersion;
      }

      const queryString = configuration.queryParamsStringify(query);

      const success = executeSendBeacon(
        `${configuration.basePath}/rest/v1/delivery?${queryString}`,
        JSON.stringify({
          ...deliveryRequest,
          context: {
            ...deliveryRequest.context,
            beacon: true
          }
        })
      );
      return success ? Promise.resolve() : Promise.reject();
    },
    decisioningMethod: DECISIONING_METHOD.SERVER_SIDE
  };
}

function createRemoteDeliveryApi(configuration, useBeacon) {
  return useBeacon && isBeaconSupported()
    ? createBeaconDeliveryApi(configuration)
    : new DeliveryAPIApi(configuration);
}

/**
 * @param {import("@adobe/target-tools/delivery-api-client/runtime").Configuration} configuration
 * @param visitor VisitorId instance
 * @param { Boolean } useBeacon
 * @param decisioningMethod
 * @param { String } targetLocationHint
 * @param {import("@adobe/target-tools/delivery-api-client/models/DeliveryRequest").DeliveryRequest} deliveryRequest
 * @param decisioningEngine
 * */
export function createDeliveryApi(
  configuration,
  visitor,
  useBeacon = false,
  decisioningMethod = DECISIONING_METHOD.SERVER_SIDE,
  targetLocationHint = undefined,
  deliveryRequest = undefined,
  decisioningEngine = undefined
) {
  if (requiresDecisioningEngine(decisioningMethod)) {
    const decisioningDependency = decisioningEngine.hasRemoteDependency(
      deliveryRequest
    );

    if (
      decisioningMethod === DECISIONING_METHOD.HYBRID &&
      decisioningDependency.remoteNeeded
    ) {
      return createRemoteDeliveryApi(configuration, useBeacon);
    }

    return createLocalDeliveryApi(
      decisioningEngine,
      visitor,
      targetLocationHint
    );
  }

  return createRemoteDeliveryApi(configuration, useBeacon);
}

function getTargetCookie(sessionId, id) {
  const nowInSeconds = Math.ceil(Date.now() / 1000);
  const cookies = [];
  const { tntId } = id;

  cookies.push({
    name: SESSION_ID_COOKIE,
    value: sessionId,
    expires: nowInSeconds + SESSION_ID_MAX_AGE
  });

  if (tntId) {
    cookies.push({
      name: DEVICE_ID_COOKIE,
      value: tntId,
      expires: nowInSeconds + DEVICE_ID_MAX_AGE
    });
  }

  return createTargetCookie(cookies);
}

function extractClusterFromEdgeHost(host) {
  if (isEmptyString(host)) {
    return null;
  }

  const parts = host.split(".");

  if (parts.length !== 4 || !parts[0]) {
    return null;
  }

  return parts[0].replace(EDGE_CLUSTER_PREFIX, "");
}

export function getTargetLocationHintCookie(requestCluster, edgeHost) {
  const hostCluster = extractClusterFromEdgeHost(edgeHost);
  const cluster = requestCluster || hostCluster;

  if (isEmptyString(cluster)) {
    return undefined;
  }

  return {
    name: LOCATION_HINT_COOKIE,
    value: cluster,
    maxAge: LOCATION_HINT_MAX_AGE
  };
}

export function requestLocationHintCookie(targetClient, targetLocationHint) {
  return isDefined(targetLocationHint)
    ? Promise.resolve({
        targetLocationHintCookie: getTargetLocationHintCookie(
          targetLocationHint
        )
      })
    : targetClient
        .getOffers({
          sessionId: "ping123",
          decisioningMethod: DECISIONING_METHOD.SERVER_SIDE,
          request: EMPTY_REQUEST
        })
        .catch(() => new Error(Messages.LOCATION_HINT_REQUEST_FAILED));
}

export function preserveLocationHint(response) {
  if (isDefined(response.targetLocationHintCookie)) {
    this.config.targetLocationHint = response.targetLocationHintCookie.value;
  }
  return response;
}

function getAnalyticsFromObject(object = {}) {
  const { analytics } = object;

  return isNonEmptyObject(analytics) ? [analytics] : undefined;
}

function getAnalyticsFromArray(array = []) {
  return flatten(array.map(getAnalyticsFromObject));
}

function getAnalyticsDetails(response) {
  const { execute = {}, prefetch = {} } = response;
  if (isEmptyObject(execute) && isEmptyObject(prefetch)) {
    return undefined;
  }

  const executePageLoadAnalytics = getAnalyticsFromObject(execute.pageLoad);
  const executeMboxAnalytics = getAnalyticsFromArray(execute.mboxes);
  const prefetchPageLoadAnalytics = getAnalyticsFromObject(prefetch.pageLoad);
  const prefetchViewsAnalytics = getAnalyticsFromArray(prefetch.views);
  const prefetchMboxAnalytics = getAnalyticsFromArray(prefetch.mboxes);

  const result = flatten(
    [
      executePageLoadAnalytics,
      executeMboxAnalytics,
      prefetchPageLoadAnalytics,
      prefetchViewsAnalytics,
      prefetchMboxAnalytics
    ].filter(value => !!value)
  );

  return isNonEmptyArray(result) ? result : undefined;
}

/**
 * @param {import("@adobe/target-tools/delivery-api-client/models/DeliveryRequest").DeliveryRequest} request Target Delivery API request, required
 * @param {import("@adobe/target-tools/delivery-api-client/models/DeliveryResponse").DeliveryResponse} response Target Delivery API response, required
 * @param decisioningMethod
 * @param decisioningEngine
 * */
function getResponseMeta(
  request,
  response,
  decisioningMethod,
  decisioningEngine
) {
  let { remoteMboxes = [], remoteViews = [] } = response;

  delete response.remoteMboxes;
  delete response.remoteViews;

  if (decisioningEngine) {
    const decisioningDependency = decisioningEngine.hasRemoteDependency(
      request
    );
    // eslint-disable-next-line prefer-destructuring
    remoteMboxes = decisioningDependency.remoteMboxes;
    // eslint-disable-next-line prefer-destructuring
    remoteViews = decisioningDependency.remoteViews;
  }

  return {
    decisioningMethod,
    remoteMboxes,
    remoteViews
  };
}

function getTraceFromObject(object = {}) {
  const { trace } = object;

  return isNonEmptyObject(trace) ? [trace] : undefined;
}

function getTraceFromArray(array = []) {
  return flatten(array.map(getTraceFromObject));
}

function getTraceDetails(response) {
  const { execute = {}, prefetch = {} } = response;
  if (isEmptyObject(execute) && isEmptyObject(prefetch)) {
    return undefined;
  }

  const executePageLoadTrace = getTraceFromObject(execute.pageLoad);
  const executeMboxTrace = getTraceFromArray(execute.mboxes);
  const prefetchPageLoadTrace = getTraceFromObject(prefetch.pageLoad);
  const prefetchViewsTrace = getTraceFromArray(prefetch.views);
  const prefetchMboxTrace = getTraceFromArray(prefetch.mboxes);

  const result = flatten(
    [
      executePageLoadTrace,
      executeMboxTrace,
      prefetchPageLoadTrace,
      prefetchViewsTrace,
      prefetchMboxTrace
    ].filter(value => !!value)
  );

  return isNonEmptyArray(result) ? result : undefined;
}

function getResponseTokensFromObject(object = {}) {
  const { options } = object;

  if (isEmptyArray(options)) {
    return [];
  }

  return options.map(option => option.responseTokens).filter(isNonEmptyObject);
}

function getResponseTokensFromArray(array = []) {
  return flatten(array.map(getResponseTokensFromObject));
}

function getResponseTokens(response) {
  const { execute = {}, prefetch = {} } = response;
  if (isEmptyObject(execute) && isEmptyObject(prefetch)) {
    return undefined;
  }

  const executePageLoadTokens = getResponseTokensFromObject(execute.pageLoad);
  const executeMboxTokens = getResponseTokensFromArray(execute.mboxes);
  const prefetchPageLoadTokens = getResponseTokensFromObject(prefetch.pageLoad);
  const prefetchViewsTokens = getResponseTokensFromArray(prefetch.views);
  const prefetchMboxTokens = getResponseTokensFromArray(prefetch.mboxes);

  const result = flatten([
    executePageLoadTokens,
    executeMboxTokens,
    prefetchPageLoadTokens,
    prefetchViewsTokens,
    prefetchMboxTokens
  ]);

  return isNonEmptyArray(result) ? result : undefined;
}

/**
 * processResponse method
 * @param { string } sessionId
 * @param { string } cluster
 * @param {import("@adobe/target-tools/delivery-api-client/models/DeliveryRequest").DeliveryRequest} request Target Delivery API request
 * @param {import("@adobe/target-tools/delivery-api-client/models/DeliveryResponse").DeliveryResponse} response Target Delivery API response
 * @param {('on-device'|'server-side'|'hybrid')} decisioningMethod
 * @param { Object } decisioningEngine
 */
export function processResponse(
  sessionId,
  cluster,
  request,
  response,
  decisioningMethod = DECISIONING_METHOD.SERVER_SIDE,
  decisioningEngine = undefined
) {
  const { id = {}, edgeHost } = response;

  const result = {
    targetCookie: getTargetCookie(sessionId, id),
    targetLocationHintCookie: getTargetLocationHintCookie(cluster, edgeHost),
    analyticsDetails: getAnalyticsDetails(response),
    trace: getTraceDetails(response),
    responseTokens: getResponseTokens(response),
    meta: getResponseMeta(
      request,
      response,
      decisioningMethod,
      decisioningEngine
    ),
    response
  };

  removeEmptyKeys(result);

  return result;
}<|MERGE_RESOLUTION|>--- conflicted
+++ resolved
@@ -488,7 +488,6 @@
   const result = DeliveryRequestFromJSON({
     requestId: uuidMethod(),
     environmentId: options.environmentId,
-    organizationId: options.organizationId,
     ...requestParam
   });
 
@@ -554,11 +553,7 @@
   return {
     execute: (organizationId, sessionId, deliveryRequest, atjsVersion) => {
       const query = {
-<<<<<<< HEAD
-        organizationId,
-=======
         imsOrgId: organizationId,
->>>>>>> 440a18c7
         sessionId
       };
 
