--- conflicted
+++ resolved
@@ -53,10 +53,7 @@
 
   const {
     serverDomain,
-<<<<<<< HEAD
-=======
     client,
->>>>>>> 440a18c7
     organizationId,
     timeout,
     secure,
@@ -85,7 +82,7 @@
   const cookies = parseCookies(targetCookie);
   const deviceId = getDeviceId(cookies);
   const cluster = getCluster(deviceId, targetLocationHint);
-  const host = getTargetHost(serverDomain, cluster, organizationId, secure);
+  const host = getTargetHost(serverDomain, cluster, client, secure);
   const sessionId = getSessionId(cookies, options.sessionId);
   const headers = createHeaders();
 
